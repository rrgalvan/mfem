--- conflicted
+++ resolved
@@ -195,10 +195,7 @@
        2x2 or 3x3 symmetric matrix. */
    void CalcEigenvalues(double *lambda, double *vec) const;
 
-<<<<<<< HEAD
-=======
    void GetRow(int r, Vector &row);
->>>>>>> 125ff226
    void GetColumn(int c, Vector &col) const;
 
    void GetColumnReference(int c, Vector &col)
