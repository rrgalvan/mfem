--- conflicted
+++ resolved
@@ -19,12 +19,9 @@
 // Enable debug checks in MFEM.
 // #define MFEM_DEBUG
 
-<<<<<<< HEAD
-=======
 // Enable gzstream in MFEM.
 // #define MFEM_USE_GZSTREAM
 
->>>>>>> 15694258
 // Enable backtraces for mfem_error through libunwind.
 // #define MFEM_USE_LIBUNWIND
 
