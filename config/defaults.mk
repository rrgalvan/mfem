--- conflicted
+++ resolved
@@ -57,10 +57,7 @@
 MFEM_USE_MPI         = NO
 MFEM_USE_METIS_5     = NO
 MFEM_DEBUG           = NO
-<<<<<<< HEAD
-=======
 MFEM_USE_GZSTREAM    = NO
->>>>>>> 15694258
 MFEM_USE_LIBUNWIND   = NO
 MFEM_USE_LAPACK      = NO
 MFEM_THREAD_SAFE     = NO
@@ -115,14 +112,7 @@
 
 # LAPACK library configuration
 LAPACK_OPT =
-<<<<<<< HEAD
-LAPACK_LIB = -llapack -lblas
-ifeq ($(SYSNAME),Darwin)
-   LAPACK_LIB = -framework Accelerate
-endif
-=======
 LAPACK_LIB = $(if $(NOTMAC),-llapack -lblas,-framework Accelerate)
->>>>>>> 15694258
 
 # OpenMP configuration
 OPENMP_OPT = -fopenmp
